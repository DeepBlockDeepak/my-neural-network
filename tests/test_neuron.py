import numpy as np
import pytest

from activation_functions import ActivationFunction
from my_neural_network import NeuralNetworkConfig, SimpleNeuralNetwork


def test_neuron_imports():
    """
    Creates a list of the expected methods and checks that each one
    is present in the SimpleNeuralNetwork class.
    If any are missing, it fails the assertion and reports which attributes are not found
    """
    expected_attributes = [
        "forward_propagation",
        "compute_loss",
        "backward_propagation",
        "update_parameters",
        "train",
    ]

    missing_attributes = [
        attr for attr in expected_attributes if not hasattr(SimpleNeuralNetwork, attr)
    ]

    assert not missing_attributes, f"Neuron is missing attributes: {missing_attributes}"


<<<<<<< HEAD
=======
@pytest.fixture(
    params=[
        [5, 10, 1],  # Binary classifier configuration (** 1 ** output neuron)
        [5, 10, 3],  # Multi-class classifier configuration
    ]
)
def create_network(request):
    layer_dims = request.param
    # config instance for the instanced network
    config = NeuralNetworkConfig(layer_dims=layer_dims)
    network = SimpleNeuralNetwork(config=config)
    return network


>>>>>>> 6595b3cb
def test_initialization(create_network):
    """
    Ensure that weights and biases are initialized correctly.
    Checks that each layer has the appropriate dimensions and is stored as numpy arrays.
    """
    network = create_network
    # Verify that all expected weight and bias matrices exist and are of the correct shape
    assert all(
        key in network.parameters
        for l in range(1, network.L)
        for key in (f"W{l}", f"b{l}")
    ), "Weights and biases are not initialized for all layers."
    assert all(
        isinstance(network.parameters[f"W{l}"], np.ndarray)
        and network.parameters[f"W{l}"].shape
        == (network.layer_dims[l], network.layer_dims[l - 1])
        for l in range(1, network.L)
    ), "Weights are not initialized correctly."
    assert all(
        isinstance(network.parameters[f"b{l}"], np.ndarray)
        and network.parameters[f"b{l}"].shape == (network.layer_dims[l], 1)
        for l in range(1, network.L)
    ), "Biases are not initialized correctly."


def test_forward_propagation(create_network):
    """
    Test the forward propagation function to ensure it computes correctly.
    Checks output dimensions and cache integrity.
    """
    network = create_network
    X = np.random.randn(5, 10)  # Example input (5 features, 10 samples)
    AL, caches = network.forward_propagation(X)
    assert AL.shape == (
        network.layer_dims[-1],
        X.shape[1],
    ), "Output layer dimensions are incorrect."
    assert len(caches) == network.L - 1, "Cache not correctly formed."


def test_sigmoid():
    """
    Tests the sigmoid activation function.
    """
    Z = np.array([0, 2, -2])
    A = ActivationFunction.sigmoid(Z)
    assert np.allclose(
        A, [0.5, 0.88079708, 0.11920292]
    ), "Sigmoid function is incorrect."


def test_softmax():
    """
    Tests the softmax activation function
    """
    Z = np.array([[0, 1], [2, 1]])
    A = ActivationFunction.softmax(Z)
    expected_output = np.array([[0.11920292, 0.5], [0.88079708, 0.5]])
    assert np.allclose(A, expected_output), "Softmax function is incorrect."


def test_backward_propagation(create_network):
    """
    Checks that all expected gradients are present in the returned gradients dictionary.
    This ensures that the backward propagation logic is functioning correctly
    and that it is providing all necessary information for parameter updates.
    """
    network = create_network
    X = np.random.randn(
        network.layer_dims[0], 10
    )  # Generates a random input matrix X with a shape of the network’s input layer dimension. 10 samples/batch size
    num_classes = network.layer_dims[-1]

    # Prepare labels Y based on number of output classes
    if num_classes == 1:
        Y = np.random.randint(
            0, 2, (1, 10)
        )  # single row of Binary labels with vals of [0,1]
    else:  # num_classes is the number of different classes the network can classify.
        # Generate random labels for multi-class, and convert to one-hot
        labels = np.random.randint(0, num_classes, (10,))  # Generate random labels
        Y = np.zeros((num_classes, 10))
        Y[labels, np.arange(10)] = 1  # Proper one-hot encoding
        # Together, `labels` and `np.arange(10)` form a set of index pairs
        # that specify which elements of the array Y to set to 1.
        # For each column  j (ranging from 0 to 9), the element at row labels[j]
        # is set to 1. This places a 1 in the position corresponding to the class label for each sample.

    AL, caches = network.forward_propagation(X)
    grads = network.backward_propagation(AL, Y, caches)
    assert all(
        f"dW{l}" in grads and f"db{l}" in grads for l in range(1, network.L)
    ), "Gradient keys missing."


@pytest.mark.parametrize("dtype", [np.float64, np.float32, float, np.int64, np.int32])
def test_data_types(input_data, dtype):
    X, y = input_data
    X = X.astype(dtype)
    y = y.astype(dtype)
    # Set up the network configuration using the new config class
    config = NeuralNetworkConfig(layer_dims=[X.shape[0], 10, 1])
    nn = SimpleNeuralNetwork(config=config)
    try:
        nn.train(X, y, iterations=10)
    except Exception as e:
        pytest.fail(f"Training failed with dtype {dtype}: {str(e)}")


@pytest.mark.parametrize(
    "shape",
    [
        ((40, 100), (1, 100)),  # correct shape
        ((40, 101), (1, 100)),  # mismatched shapes
        ((39, 100), (1, 100)),  # incorrect feature size
    ],
)
def test_input_shapes(shape):
    feature_shape, label_shape = shape
    X = np.random.randn(*feature_shape).astype(np.float64)
    y = np.random.randint(0, 2, label_shape).astype(np.float64)
    # Use the config model to define the network
    config = NeuralNetworkConfig(layer_dims=[X.shape[0], 10, 1])
    nn = SimpleNeuralNetwork(config=config)
    if feature_shape[0] != nn.layer_dims[0] or feature_shape[1] != label_shape[1]:
        with pytest.raises(ValueError):
            nn.train(X, y, iterations=10)
    else:
        nn.train(X, y, iterations=10)  # Should pass without errors<|MERGE_RESOLUTION|>--- conflicted
+++ resolved
@@ -26,23 +26,6 @@
     assert not missing_attributes, f"Neuron is missing attributes: {missing_attributes}"
 
 
-<<<<<<< HEAD
-=======
-@pytest.fixture(
-    params=[
-        [5, 10, 1],  # Binary classifier configuration (** 1 ** output neuron)
-        [5, 10, 3],  # Multi-class classifier configuration
-    ]
-)
-def create_network(request):
-    layer_dims = request.param
-    # config instance for the instanced network
-    config = NeuralNetworkConfig(layer_dims=layer_dims)
-    network = SimpleNeuralNetwork(config=config)
-    return network
-
-
->>>>>>> 6595b3cb
 def test_initialization(create_network):
     """
     Ensure that weights and biases are initialized correctly.
